--- conflicted
+++ resolved
@@ -44,21 +44,10 @@
 import net.dv8tion.jda.core.managers.impl.PresenceImpl;
 import net.dv8tion.jda.core.utils.MiscUtil;
 import net.dv8tion.jda.core.utils.SimpleLog;
-<<<<<<< HEAD
 import net.dv8tion.jda.core.utils.data.DataArray;
 import net.dv8tion.jda.core.utils.data.DataObject;
 import net.dv8tion.jda.core.utils.data.DataReadException;
-import net.dv8tion.jda.core.utils.tuple.MutablePair;
-import net.dv8tion.jda.core.utils.tuple.MutableTriple;
-
 import java.io.ByteArrayInputStream;
-=======
-import org.json.JSONArray;
-import org.json.JSONException;
-import org.json.JSONObject;
-
-import java.io.ByteArrayOutputStream;
->>>>>>> 7c2369b0
 import java.io.IOException;
 import java.io.InputStream;
 import java.io.UnsupportedEncodingException;
@@ -67,11 +56,7 @@
 import java.util.concurrent.Semaphore;
 import java.util.concurrent.RejectedExecutionException;
 import java.util.zip.DataFormatException;
-<<<<<<< HEAD
 import java.util.zip.InflaterInputStream;
-=======
-import java.util.zip.InflaterOutputStream;
->>>>>>> 7c2369b0
 
 public class WebSocketClient extends WebSocketAdapter implements WebSocketListener
 {
@@ -298,17 +283,13 @@
                     }
                     attemptedToSend = false;
                     needRatelimit = false;
-<<<<<<< HEAD
-                    MutableTriple<Long, Boolean, VoiceChannel> audioRequest = getNextAudioConnectRequest();
-                    DataObject chunkOrSyncRequest = chunkSyncQueue.peekFirst();
-=======
+
                     audioQueueLock.acquire();
                     queueLocked = true;
 
                     ConnectionRequest audioRequest = getNextAudioConnectRequest();
-
-                    String chunkOrSyncRequest = chunkSyncQueue.peekFirst();
->>>>>>> 7c2369b0
+                    DataObject chunkOrSyncRequest = chunkSyncQueue.peekFirst();
+
                     if (chunkOrSyncRequest != null)
                     {
                         audioQueueLock.release();
@@ -322,22 +303,6 @@
                     }
                     else if (audioRequest != null)
                     {
-<<<<<<< HEAD
-                        VoiceChannel channel = audioRequest.getRight();
-                        boolean isReconnect = audioRequest.getMiddle();
-                        AudioManager audioManager = channel.getGuild().getAudioManager();
-                        DataObject packet;
-                        if (isReconnect)
-                        {
-                            packet = new DataObject()
-                                .put("op", WebSocketCode.VOICE_STATE)
-                                .put("d", new DataObject()
-                                    .put("guild_id", channel.getGuild().getId())
-                                    .put("channel_id", null)
-                                    .put("self_mute", false)
-                                    .put("self_deaf", false));
-                            audioRequest.setMiddle(false);
-=======
                         VoiceChannel channel = audioRequest.getChannel();
                         Guild guild = api.getGuildById(audioRequest.getGuildIdLong());
                         if (guild == null)
@@ -348,22 +313,12 @@
                             audioQueueLock.release();
                             queueLocked = false;
                             continue;
->>>>>>> 7c2369b0
                         }
                         ConnectionStage stage = audioRequest.getStage();
                         AudioManager audioManager = guild.getAudioManager();
-                        JSONObject packet;
+                        DataObject packet;
                         switch (stage)
                         {
-<<<<<<< HEAD
-                            packet = new DataObject()
-                                .put("op", WebSocketCode.VOICE_STATE)
-                                .put("d", new DataObject()
-                                    .put("guild_id", channel.getGuild().getId())
-                                    .put("channel_id", channel.getId())
-                                    .put("self_mute", audioManager.isSelfMuted())
-                                    .put("self_deaf", audioManager.isSelfDeafened()));
-=======
                             case RECONNECT:
                             case DISCONNECT:
                                 packet = newVoiceClose(audioRequest.getGuildIdLong());
@@ -371,7 +326,6 @@
                             default:
                             case CONNECT:
                                 packet = newVoiceOpen(audioManager, channel);
->>>>>>> 7c2369b0
                         }
                         needRatelimit = !send(packet, false);
                         if (!needRatelimit)
@@ -392,14 +346,11 @@
                     }
                     else
                     {
-<<<<<<< HEAD
-                        DataObject message = ratelimitQueue.peekFirst();
-=======
                         audioQueueLock.release();
                         queueLocked = false;
 
-                        String message = ratelimitQueue.peekFirst();
->>>>>>> 7c2369b0
+                        DataObject message = ratelimitQueue.peekFirst();
+
                         if (message != null)
                         {
                             needRatelimit = !send(message, false);
@@ -434,22 +385,22 @@
         ratelimitThread.start();
     }
 
-    private JSONObject newVoiceClose(long guildId)
-    {
-        return new JSONObject()
+    private DataObject newVoiceClose(long guildId)
+    {
+        return new DataObject()
             .put("op", WebSocketCode.VOICE_STATE)
-            .put("d", new JSONObject()
+            .put("d", new DataObject()
                 .put("guild_id", Long.toUnsignedString(guildId))
-                .put("channel_id", JSONObject.NULL)
+                .put("channel_id", null)
                 .put("self_mute", false)
                 .put("self_deaf", false));
     }
 
-    private JSONObject newVoiceOpen(AudioManager manager, VoiceChannel channel)
-    {
-        return new JSONObject()
+    private DataObject newVoiceOpen(AudioManager manager, VoiceChannel channel)
+    {
+        return new DataObject()
             .put("op", WebSocketCode.VOICE_STATE)
-            .put("d", new JSONObject()
+            .put("d", new DataObject()
                 .put("guild_id", channel.getGuild().getId())
                 .put("channel_id", channel.getId())
                 .put("self_mute", manager.isSelfMuted())
@@ -1071,7 +1022,6 @@
     @Override
     public void onBinaryMessage(WebSocket websocket, byte[] binary) throws UnsupportedEncodingException, DataFormatException
     {
-<<<<<<< HEAD
         switch (api.getGatewayEncoding())
         {
             case ETF:
@@ -1092,22 +1042,6 @@
             default:
                 throw new RuntimeException("No appropriate action for encoding " + api.getGatewayEncoding().getKey() + " found!");
         }
-=======
-        //Thanks to ShadowLordAlpha and Shredder121 for code and debugging.
-        //Get the compressed message and inflate it
-        ByteArrayOutputStream out = new ByteArrayOutputStream(binary.length * 2);
-        try (InflaterOutputStream decompressor = new InflaterOutputStream(out))
-        {
-            decompressor.write(binary);
-        }
-        catch (IOException e)
-        {
-            throw (DataFormatException) new DataFormatException("Malformed").initCause(e);
-        }
-
-        // send the inflated message to the TextMessage method
-        onTextMessage(websocket, out.toString("UTF-8"));
->>>>>>> 7c2369b0
     }
 
     @Override
