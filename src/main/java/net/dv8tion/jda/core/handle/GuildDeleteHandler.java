--- conflicted
+++ resolved
@@ -58,11 +58,7 @@
 
         //If the event is attempting to mark the guild as unavailable, but it is already unavailable,
         // ignore the event
-<<<<<<< HEAD
         if ((guild == null || !guild.isAvailable()) && content.containsKey("unavailable") && content.getBoolean("unavailable"))
-=======
-        if (!guild.isAvailable() && content.has("unavailable") && content.getBoolean("unavailable"))
->>>>>>> b12cf49a
             return null;
 
         if (api.getGuildLock().isLocked(id))
