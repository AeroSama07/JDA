--- conflicted
+++ resolved
@@ -39,13 +39,8 @@
 import net.dv8tion.jda.core.utils.Checks;
 import net.dv8tion.jda.core.utils.MiscUtil;
 import net.dv8tion.jda.core.utils.PermissionUtil;
-<<<<<<< HEAD
 import net.dv8tion.jda.core.utils.data.DataArray;
 import net.dv8tion.jda.core.utils.data.DataObject;
-=======
-import org.json.JSONArray;
-import org.json.JSONObject;
->>>>>>> b12cf49a
 
 import javax.annotation.CheckReturnValue;
 import java.util.*;
@@ -2123,38 +2118,17 @@
             {
                 if (!response.isOk())
                 {
-<<<<<<< HEAD
-                    DataObject obj = response.getObject();
-                    final long id = obj.getLong("id");
-                    String name = obj.getString("name");
-                    EmoteImpl emote = new EmoteImpl(id, guild).setName(name);
-                    // managed is false by default, should always be false for emotes created by client accounts.
-
-                    DataArray rolesArr = obj.getArray("roles");
-                    Set<Role> roleSet = emote.getRoleSet();
-                    for (int i = 0; i < rolesArr.length(); i++)
-                    {
-                        roleSet.add(guild.getRoleById(rolesArr.getString(i)));
-                    }
-
-                    // put emote into cache
-                    ((GuildImpl) guild).getEmoteMap().put(id, emote);
-
-                    request.onSuccess(emote);
-                }
-                else
-=======
->>>>>>> b12cf49a
                     request.onFailure(response);
                     return;
                 }
-                JSONObject obj = response.getObject();
+
+                DataObject obj = response.getObject();
                 final long id = obj.getLong("id");
                 final String name = obj.getString("name");
                 final boolean managed = !obj.isNull("managed") && obj.getBoolean("managed");
                 EmoteImpl emote = new EmoteImpl(id, guild).setName(name).setManaged(managed);
 
-                JSONArray rolesArr = obj.getJSONArray("roles");
+                DataArray rolesArr = obj.getArray("roles");
                 Set<Role> roleSet = emote.getRoleSet();
                 for (int i = 0; i < rolesArr.length(); i++)
                     roleSet.add(guild.getRoleById(rolesArr.getString(i)));
